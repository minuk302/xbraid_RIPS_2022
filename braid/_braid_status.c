--- conflicted
+++ resolved
@@ -42,7 +42,7 @@
 #define ACCESSOR_FUNCTION_GET1_IN3(stype,param,vtype1,vtype2,vtype3,vtype4) \
    braid_Int braid_##stype##StatusGet##param(braid_##stype##Status s, braid_##vtype1 *v1, braid_##vtype2 v2, braid_##vtype3 v3, braid_##vtype4 v4) \
    {return braid_StatusGet##param((braid_Status)s, v1, v2, v3, v4);}
-#define ACCESSOR_FUNCTION_GET2(stype,param,vtype1,vtype2)               \
+#define ACCESSOR_FUNCTION_GET2(stype,param,vtype1,vtype2) \
    braid_Int braid_##stype##StatusGet##param(braid_##stype##Status s, braid_##vtype1 *v1, braid_##vtype2 *v2) \
    {return braid_StatusGet##param((braid_Status)s, v1, v2);}
 #define ACCESSOR_FUNCTION_GET2_IN1(stype,param,vtype1,vtype2,vtype3) \
@@ -61,6 +61,7 @@
    braid_Int braid_##stype##StatusSet##param(braid_##stype##Status s, braid_##vtype1 v1) \
    {return braid_StatusSet##param((braid_Status)s, v1);}
 
+
 braid_Int
 _braid_StatusDestroy(braid_Status status)
 {
@@ -567,7 +568,6 @@
                       braid_Int        gupper,
                       braid_StepStatus status)
 {
-<<<<<<< HEAD
    _braid_StatusElt(status, t)         = tstart;
    _braid_StatusElt(status, tnext)     = tstop;
    _braid_StatusElt(status, idx)       = idx;
@@ -576,19 +576,8 @@
    _braid_StatusElt(status, level)     = level;
    _braid_StatusElt(status, nrefine)   = nrefine;
    _braid_StatusElt(status, gupper)    = gupper;
+   _braid_StatusElt(status, rfactor)   = 1;
    _braid_StatusElt(status, r_space)   = 0;
-=======
-   _braid_StatusElt(status, t)          = tstart;
-   _braid_StatusElt(status, tnext)      = tstop;
-   _braid_StatusElt(status, idx)        = idx;
-   _braid_StatusElt(status, tol)        = tol;
-   _braid_StatusElt(status, niter)      = iter;
-   _braid_StatusElt(status, level)      = level;
-   _braid_StatusElt(status, nrefine)    = nrefine;
-   _braid_StatusElt(status, gupper)     = gupper;
-   _braid_StatusElt(status, rfactor)    = 1;
-   _braid_StatusElt(status, r_space)    = 0;
->>>>>>> b8a60afd
 
    return _braid_error_flag;
 }
