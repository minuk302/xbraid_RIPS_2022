/*BHEADER**********************************************************************
 * Copyright (c) 2013, Lawrence Livermore National Security, LLC. 
 * Produced at the Lawrence Livermore National Laboratory. Written by 
 * Jacob Schroder, Rob Falgout, Tzanio Kolev, Ulrike Yang, Veselin 
 * Dobrev, et al. LLNL-CODE-660355. All rights reserved.
 * 
 * This file is part of XBraid. For support, post issues to the XBraid Github page.
 * 
 * This program is free software; you can redistribute it and/or modify it under
 * the terms of the GNU General Public License (as published by the Free Software
 * Foundation) version 2.1 dated February 1999.
 * 
 * This program is distributed in the hope that it will be useful, but WITHOUT ANY
 * WARRANTY; without even the IMPLIED WARRANTY OF MERCHANTABILITY or FITNESS FOR A
 * PARTICULAR PURPOSE. See the terms and conditions of the GNU General Public
 * License for more details.
 * 
 * You should have received a copy of the GNU Lesser General Public License along
 * with this program; if not, write to the Free Software Foundation, Inc., 59
 * Temple Place, Suite 330, Boston, MA 02111-1307 USA
 *
 ***********************************************************************EHEADER*/

/** \file braid.c
 * \brief Source code for user interface routines.  See braid.h for more information.
 *
 */

#include "_braid.h"
#include "_braid_status.h"
#include "braid_defs.h"
#include "_braid_tape.h"
#include "_util.h"
#include "_braid_base.h"

#ifndef DEBUG
#define DEBUG 0
#endif

braid_Int
braid_Drive(braid_Core core)
{
   MPI_Comm             comm_world      = _braid_CoreElt(core, comm_world);
   braid_Int            myid            = _braid_CoreElt(core, myid_world);
   braid_Int            warm_restart    = _braid_CoreElt(core, warm_restart);
   braid_Int            print_level     = _braid_CoreElt(core, print_level);
   braid_App            app             = _braid_CoreElt(core, app);
   braid_Int            obj_only        = _braid_CoreElt(core, obj_only);
   braid_Int            adjoint         = _braid_CoreElt(core, adjoint);
<<<<<<< HEAD
   braid_Real           tstart0         = _braid_CoreElt(core, tstart);
   braid_Real           tstop0          = _braid_CoreElt(core, tstop);
   braid_Int            ntime0          = _braid_CoreElt(core, ntime);
   braid_Int            nchunks         = _braid_CoreElt(core, nchunks);
   _braid_Grid        **grids           = _braid_CoreElt(core, grids);
=======
   braid_Int            seq_soln        = _braid_CoreElt(core, seq_soln);
>>>>>>> f02d8bfa

   braid_Int      ichunk;
   _braid_Grid   *grid;
   braid_Real    *ta;
   braid_Real     dt_chunk;
   braid_Real     localtime, globaltime;
   braid_Int      level, ilower, iupper, i;

   /* Check for non-supported features */
   _braid_FeatureCheck(core);

   /* Some initial output */
   if (myid == 0 )
   { 
      if (!warm_restart && print_level > 0) 
      {
         _braid_printf("\n  Braid: Begin simulation, time [%f, %f], %d time steps, %d chunks\n", tstart0, tstop0, ntime0, nchunks);
      }
      if ( adjoint && print_level > 0 )
      {
         if (_braid_CoreElt(core, max_levels) > 1)
         {
            _braid_printf("\n");
            _braid_printf("  Braid:      || r ||      || r_adj ||     Objective\n");
            _braid_printf("  Braid:---------------------------------------------\n");
         }
         else
         {
            _braid_printf("  Braid: Serial time-stepping. \n\n");
         }
      }                 
   }

   /* Set chunk size */
   _braid_CoreElt(core, ntime)    = (int) (ntime0 / nchunks);  
   _braid_CoreElt(core, gupper)   = _braid_CoreElt(core, ntime);
   dt_chunk = (tstop0 - tstart0 ) / nchunks;  

   /* Allocate and initialize grids */
   if ( !warm_restart )
   {
      /* Create fine grid */
      _braid_GetDistribution(core, &ilower, &iupper);
      _braid_GridInit(core, 0, ilower, iupper, &grid);

      /* Set t values */
      ta = _braid_GridElt(grid, ta);
      if ( _braid_CoreElt(core, tgrid) != NULL )
      {
         /* Call the user's time grid routine */
         _braid_BaseTimeGrid(core, app, ta, &ilower, &iupper);
      }
      else
      {
         for (i = ilower; i <= iupper; i++)
         {
            ta[i-ilower] = tstart0 + (((braid_Real)i)/_braid_CoreElt(core,ntime))*(dt_chunk);
         }
      }

      /* Create a grid hierarchy */
      _braid_InitHierarchy(core, grid, 0);

      /* Set initial values */
      _braid_InitGuess(core, 0);
   }

   /* Initialize sensitivity computation */
   if ( adjoint )
   {
      if (!warm_restart)
      {
         /* Initialize and allocate the adjoint variables */
         _braid_InitAdjointVars(core, grid);
      }
      else
      {
         /* Prepare for next adjoint iteration in case of warm_restart */
         _braid_CoreElt(core, optim)->sum_user_obj  = 0.0;
         _braid_CoreElt(core, optim)->f_bar         = 0.0;
         if (!obj_only)
         {
           _braid_CoreFcn(core, reset_gradient)(_braid_CoreElt(core, app));
         }
      }

      if ( obj_only )
      {
         _braid_CoreElt(core, record) = 0;
      }
      else
      {
         _braid_CoreElt(core, record) = 1;
      }
   }

   /* Turn on warm_restart, so that further calls to braid_drive() don't
    * initialize the grid and adjoint again. */
   _braid_CoreElt(core, warm_restart) = 1;

   /* Start timer */
   localtime = MPI_Wtime();

   /* Loop over all time chunks */
   for (ichunk = 0; ichunk < nchunks; ichunk++)
   {
      _braid_CoreElt(core, ichunk) = ichunk;

      /* Set start and end time values of current time chunk */
      _braid_CoreElt(core,tstart) = tstart0 + ichunk * dt_chunk;
      _braid_CoreElt(core,tstop)  = _braid_CoreElt(core, tstart) + dt_chunk;

      /* Output */
      if (myid == 0)
      {
         _braid_printf("\n  Braid Chunk %d: [%f, %f], %d time steps\n",
                       ichunk, _braid_CoreElt(core, tstart), _braid_CoreElt(core, tstop),
                       _braid_CoreElt(core,ntime));
      }

      /* Initialize the chunk */
      if ( ichunk > 0 )
      {
         /* Set new initial condition */
         _braid_ChunkSetInitialCondition(core);

         /* Set new time vector ta on all levels */
         for (level = 0; level < _braid_CoreElt(core, nlevels); level++)
         {
<<<<<<< HEAD
            ta = _braid_GridElt(grids[level], ta);
            ilower = _braid_GridElt(grids[level], ilower);
            iupper = _braid_GridElt(grids[level], iupper);
            for (i = ilower-1; i <= iupper+1; i++)
=======

            // Output the solution at the end of each cycle
            // Copy the rfactors because the call to FAccess will modify them
            if (access_level >= 2)
            {
               _braid_Grid **grids = _braid_CoreElt(core, grids);
               ilower = _braid_GridElt(grids[0], ilower);
               iupper = _braid_GridElt(grids[0], iupper);
               braid_Int *saved_rfactors = _braid_CTAlloc(braid_Int,iupper-ilower+2);
               braid_Int *rfactors       = _braid_CoreElt(core, rfactors);
               int ii,i;
               for (i=ilower; i<=iupper+1; i++)
               {
                  ii=i-ilower;
                  saved_rfactors[ii]=rfactors[ii];
               }
               _braid_FAccess(core, 0, 0);
               for (i=ilower; i<=iupper+1; i++)
               {
                  ii=i-ilower;
                  rfactors[ii]=saved_rfactors[ii];
               }
               _braid_TFree(saved_rfactors);
            }

            /* Finest grid - refine grid if desired */
            _braid_FRefine(core, &refined);
            nlevels = _braid_CoreElt(core, nlevels);

            // If we are done refining and doing a fixed point test,
            // then compute the sequential solution on the finest grid
            braid_Int rstopped = _braid_CoreElt(core, rstopped);
            if( (rstopped > -1) && (rstopped == iter) && (seq_soln == 1) )
            {
               _braid_InitGuess(core, 0);
            }

            if ( adjoint )
            {
               /* Compute the objective function */
               _braid_EvalObjective(core);

               /* Compute differentiated objective function */
               _braid_EvalObjective_diff(core);
             
               /* Set the adjoint seed at coarse points on level 0 */
               _braid_TapeSetSeed(core);

               /* Evaluate (and clear) the action tape */
               _braid_TapeEvaluate(core);

               /* Update adjoints and compute residual norm */
               _braid_UpdateAdjoint(core, &rnorm_adj);
               _braid_SetRNormAdjoint(core, iter, rnorm_adj);
            }

            /* Print current status */
            _braid_DrivePrintStatus(core, level, iter, refined, localtime);


            /* If no refinement was done, check for convergence */
            if (!refined)
>>>>>>> f02d8bfa
            {
               ta[i-ilower] += dt_chunk ;
            } 
         }
      }

      /* Solve this time chunk */
      _braid_Drive(core, localtime);

      /* Get the time */
      braid_Real mytimediff = MPI_Wtime() - localtime;
      MPI_Allreduce(&mytimediff, &globaltime, 1, braid_MPI_REAL, MPI_MAX, comm_world);
      _braid_CoreElt(core, localtime)  = mytimediff;
      _braid_CoreElt(core, globaltime) = globaltime;

      /* Print statistics for this run */
      if ( (print_level > 1) && (myid == 0) )
      {
         braid_PrintStats(core);
      }
   }

   return _braid_error_flag;
}

/*--------------------------------------------------------------------------
 *--------------------------------------------------------------------------*/

braid_Int
braid_Init(MPI_Comm               comm_world,
           MPI_Comm               comm,
           braid_Real             tstart,
           braid_Real             tstop,
           braid_Int              ntime,
           braid_App              app,
           braid_PtFcnStep        step,
           braid_PtFcnInit        init,
           braid_PtFcnClone       clone,
           braid_PtFcnFree        free,
           braid_PtFcnSum         sum,
           braid_PtFcnSpatialNorm spatialnorm,
           braid_PtFcnAccess      access,
           braid_PtFcnBufSize     bufsize,
           braid_PtFcnBufPack     bufpack,
           braid_PtFcnBufUnpack   bufunpack,
           braid_Core            *core_ptr)
{
   _braid_Core           *core;

   /* Braid default values */
   braid_Int              nchunks         = 1;              /* Default: all computation in one chunk */
   braid_Int              cfdefault       = 2;              /* Default coarsening factor */
   braid_Int              nrdefault       = 1;              /* Default number of FC sweeps on each level */
   braid_Int              fmg             = 0;              /* Default fmg (0 is off) */
   braid_Int              nfmg            = -1;             /* Default fmg cycles is -1, indicating all fmg-cycles (if fmg=1) */
   braid_Int              nfmg_Vcyc       = 1;              /* Default num V-cycles at each fmg level is 1 */
   braid_Int              max_iter        = 100;            /* Default max_iter */
   braid_Int              max_levels      = 30;             /* Default max_levels */
   braid_Int              min_coarse      = 2;              /* Default min_coarse */
   braid_Int              seq_soln        = 0;              /* Default initial guess is from user's Init() function */
   braid_Int              print_level     = 2;              /* Default print level */
   braid_Int              io_level        = 1;              /* Default output-to-file level */
   braid_Int              access_level    = 1;              /* Default access level */
   braid_Int              tnorm           = 2;              /* Default temporal norm */
   braid_Real             tol             = 1.0e-09;        /* Default absolute tolerance */
   braid_Int              warm_restart    = 0;              /* Default is no warm restart */
   braid_Int              rtol            = 1;              /* Use relative tolerance */
   braid_Int              skip            = 1;              /* Default skip value, skips all work on first down-cycle */
   braid_Int              max_refinements = 200;            /* Maximum number of F-refinements */
   braid_Int              tpoints_cutoff  = braid_Int_Max;  /* Maximum number of time steps, controls FRefine()*/ 
   braid_Int              adjoint         = 0;              /* Default adjoint run: Turned off */
   braid_Int              record          = 0;              /* Default action recording: Turned off */
   braid_Int              obj_only        = 0;              /* Default objective only: Turned off */
   braid_Int              verbose_adj     = 0;              /* Default adjoint verbosity Turned off */

   braid_Int              myid_world,  myid;

   MPI_Comm_rank(comm_world, &myid_world);
   MPI_Comm_rank(comm, &myid);

   core = _braid_CTAlloc(_braid_Core, 1);

   _braid_CoreElt(core, comm_world)      = comm_world;
   _braid_CoreElt(core, comm)            = comm;
   _braid_CoreElt(core, myid_world)      = myid_world;
   _braid_CoreElt(core, myid)            = myid;
   _braid_CoreElt(core, tstart)          = tstart;
   _braid_CoreElt(core, tstop)           = tstop;
   _braid_CoreElt(core, ntime)           = ntime;
   _braid_CoreElt(core, nchunks)         = nchunks;
   _braid_CoreElt(core, ichunk)          = 0;
   _braid_CoreElt(core, dt_chunk)        = tstop - tstart;
   _braid_CoreElt(core, app)             = app;

   _braid_CoreElt(core, step)            = step;
   _braid_CoreElt(core, init)            = init;
   _braid_CoreElt(core, sinit)           = NULL;
   _braid_CoreElt(core, clone)           = clone;
   _braid_CoreElt(core, sclone)          = NULL;
   _braid_CoreElt(core, free)            = free;
   _braid_CoreElt(core, sfree)           = NULL;
   _braid_CoreElt(core, sum)             = sum;
   _braid_CoreElt(core, spatialnorm)     = spatialnorm;
   _braid_CoreElt(core, access)          = access;
   _braid_CoreElt(core, bufsize)         = bufsize;
   _braid_CoreElt(core, bufpack)         = bufpack;
   _braid_CoreElt(core, bufunpack)       = bufunpack;
   _braid_CoreElt(core, residual)        = NULL;
   _braid_CoreElt(core, scoarsen)        = NULL;
   _braid_CoreElt(core, srefine)         = NULL;
   _braid_CoreElt(core, tgrid)           = NULL;

   _braid_CoreElt(core, access_level)    = access_level;
   _braid_CoreElt(core, tnorm)           = tnorm;
   _braid_CoreElt(core, print_level)     = print_level;
   _braid_CoreElt(core, io_level)        = io_level;
   _braid_CoreElt(core, max_levels)      = 0; /* Set with SetMaxLevels() below */
   _braid_CoreElt(core, min_coarse)      = min_coarse;
   _braid_CoreElt(core, seq_soln)        = seq_soln;
   _braid_CoreElt(core, tol)             = tol;
   _braid_CoreElt(core, rtol)            = rtol;
   _braid_CoreElt(core, warm_restart)    = warm_restart;

   _braid_CoreElt(core, nrels)           = NULL; /* Set with SetMaxLevels() below */
   _braid_CoreElt(core, nrdefault)       = nrdefault;

   _braid_CoreElt(core, cfactors)        = NULL; /* Set with SetMaxLevels() below */
   _braid_CoreElt(core, cfdefault)       = cfdefault;

   _braid_CoreElt(core, max_iter)        = 0; /* Set with SetMaxIter() below */
   _braid_CoreElt(core, niter)           = 0;
   _braid_CoreElt(core, fmg)             = fmg;
   _braid_CoreElt(core, nfmg)            = nfmg;
   _braid_CoreElt(core, nfmg_Vcyc)       = nfmg_Vcyc;

   _braid_CoreElt(core, storage)         = -1;            /* only store C-points */
   _braid_CoreElt(core, useshell)         = 0;

   _braid_CoreElt(core, gupper)          = ntime;

   _braid_CoreElt(core, refine)          = 0;  /* Time refinement off by default */
   _braid_CoreElt(core, rfactors)        = NULL;
   _braid_CoreElt(core, r_space)         = 0;
   _braid_CoreElt(core, rstopped)        = -1;
   _braid_CoreElt(core, nrefine)         = 0;
   _braid_CoreElt(core, max_refinements) = max_refinements;
   _braid_CoreElt(core, tpoints_cutoff)  = tpoints_cutoff;

   _braid_CoreElt(core, nlevels)         = 0;
   _braid_CoreElt(core, grids)           = NULL; /* Set with SetMaxLevels() below */

   _braid_CoreElt(core, skip)            = skip;

   _braid_CoreElt(core, adjoint)               = adjoint;
   _braid_CoreElt(core, record)                = record;
   _braid_CoreElt(core, obj_only)              = obj_only;
   _braid_CoreElt(core, verbose_adj)           = verbose_adj;
   _braid_CoreElt(core, actionTape)            = NULL;
   _braid_CoreElt(core, userVectorTape)        = NULL;
   _braid_CoreElt(core, barTape)               = NULL;
   _braid_CoreElt(core, optim)                 = NULL;
   _braid_CoreElt(core, objectiveT)            = NULL;
   _braid_CoreElt(core, objT_diff)             = NULL;
   _braid_CoreElt(core, step_diff)             = NULL;
   _braid_CoreElt(core, reset_gradient)        = NULL;
   _braid_CoreElt(core, postprocess_obj)       = NULL;
   _braid_CoreElt(core, postprocess_obj_diff)  = NULL;
   
   /* Residual history and accuracy tracking for StepStatus*/
   _braid_CoreElt(core, rnorm0)              = braid_INVALID_RNORM;
   _braid_CoreElt(core, rnorms)              = NULL; /* Set with SetMaxIter() below */
   _braid_CoreElt(core, full_rnorm_res)      = NULL;
   _braid_CoreElt(core, full_rnorm0)         = braid_INVALID_RNORM;
   _braid_CoreElt(core, full_rnorms)         = NULL; /* Set with SetMaxIter() below */
   _braid_CoreElt(core, old_fine_tolx)       = -1.0;
   _braid_CoreElt(core, tight_fine_tolx)     = 1;

   braid_SetMaxLevels(core, max_levels);
   braid_SetMaxIter(core, max_iter);

   *core_ptr = core;

   return _braid_error_flag;
}

/*--------------------------------------------------------------------------
 *--------------------------------------------------------------------------*/
braid_Int
braid_InitAdjoint(braid_PtFcnObjectiveT        objectiveT,
                  braid_PtFcnObjectiveTDiff    objT_diff,
                  braid_PtFcnStepDiff          step_diff, 
                  braid_PtFcnResetGradient     reset_gradient,
                  braid_Core                  *core_ptr)
{
   braid_Optim          optim;

   /* Set adjoint flags */ 
   _braid_CoreElt(*core_ptr, adjoint)      = 1;
   _braid_CoreElt(*core_ptr, record)       = 1;
   _braid_CoreElt(*core_ptr, skip)         = 0;

   /* Define default values */
   braid_Real  tstart_obj     = _braid_CoreElt(*core_ptr, tstart);
   braid_Real  tstop_obj      = _braid_CoreElt(*core_ptr, tstop);
   braid_Real  tol_adj        = 1e-6;
   braid_Int   rtol_adj       = 1;

   /* Allocate memory for the optimization structure */
   optim = (struct _braid_Optimization_struct*) malloc(sizeof(struct _braid_Optimization_struct));

   /* Set optimization variables */
   optim->adjoints       = NULL;    /* will be allocated in InitAdjointVars() */
   optim->tapeinput      = NULL;    /* will be allocated in InitAdjointVars() */   
   optim->sendbuffer     = NULL;    /* will be allocated in InitAdjointVars() */   
   optim->request        = NULL;    /* will be allocated in InitAdjointVars() */   
   optim->objective      = 0.0;
   optim->sum_user_obj   = 0.0;
   optim->f_bar          = 0.0;
   optim->tstart_obj     = tstart_obj;
   optim->tstop_obj      = tstop_obj; 
   optim->tol_adj        = tol_adj;     
   optim->rtol_adj       = rtol_adj;     
   optim->rnorm_adj      = braid_INVALID_RNORM;
   optim->rnorm0_adj     = braid_INVALID_RNORM;
   optim->rnorm          = braid_INVALID_RNORM;
   optim->rnorm0         = braid_INVALID_RNORM;

   /* Store the optim structure in the core */
   _braid_CoreElt( *core_ptr, optim) = optim; 

   /* Initialize the tapes */
   _braid_TapeInit( _braid_CoreElt(*core_ptr, actionTape) );
   _braid_TapeInit( _braid_CoreElt(*core_ptr, userVectorTape) );
   _braid_TapeInit( _braid_CoreElt(*core_ptr, barTape) );

   /* Set the user functions */
   _braid_CoreElt(*core_ptr, objectiveT)     = objectiveT;
   _braid_CoreElt(*core_ptr, step_diff)      = step_diff;
   _braid_CoreElt(*core_ptr, objT_diff)      = objT_diff;
   _braid_CoreElt(*core_ptr, reset_gradient) = reset_gradient;



   return _braid_error_flag;
}

/*--------------------------------------------------------------------------
 *--------------------------------------------------------------------------*/

braid_Int
braid_Destroy(braid_Core  core)
{
   if (core)
   {
      braid_App               app        = _braid_CoreElt(core, app);
      braid_Int               nlevels    = _braid_CoreElt(core, nlevels);
      _braid_Grid           **grids      = _braid_CoreElt(core, grids);
      braid_Int               level;

      _braid_TFree(_braid_CoreElt(core, nrels));
      _braid_TFree(_braid_CoreElt(core, rnorms));
      _braid_TFree(_braid_CoreElt(core, full_rnorms));
      _braid_TFree(_braid_CoreElt(core, cfactors));
      _braid_TFree(_braid_CoreElt(core, rfactors));
      _braid_TFree(_braid_CoreElt(core, tnorm_a));


      /* Destroy the optimization structure */
      _braid_CoreElt(core, record) = 0;
      if (_braid_CoreElt(core, adjoint))
      {
         _braid_OptimDestroy( core );
         _braid_TFree(_braid_CoreElt(core, optim));
      }

      /* Free last time step, if set */
      if (_braid_CoreElt(core, storage) < 0 )
      {
         if (_braid_GridElt(grids[0], ulast) != NULL)
         {
           _braid_BaseFree(core, app, _braid_GridElt(grids[0], ulast));
         }
      }

      for (level = 0; level < nlevels; level++)
      {
         _braid_GridDestroy(core, grids[level]);
      }

      _braid_TFree(grids);

      _braid_TFree(core);
   }

   if (_braid_printfile != NULL)
   {
      fclose(_braid_printfile);
   }

   return _braid_error_flag;
}

/*--------------------------------------------------------------------------
 *--------------------------------------------------------------------------*/

braid_Int
braid_PrintStats(braid_Core  core)
{
   braid_Int     myid          = _braid_CoreElt(core, myid_world);
   braid_Real    tstart        = _braid_CoreElt(core, tstart);
   braid_Real    tstop         = _braid_CoreElt(core, tstop);
   braid_Int     gupper        = _braid_CoreElt(core, gupper);
   braid_Int     nchunks       = _braid_CoreElt(core, nchunks);
   braid_Int     max_levels    = _braid_CoreElt(core, max_levels);
   braid_Int     min_coarse    = _braid_CoreElt(core, min_coarse);
   braid_Int     seq_soln      = _braid_CoreElt(core, seq_soln);
   braid_Int     storage       = _braid_CoreElt(core, storage);
   braid_Real    tol           = _braid_CoreElt(core, tol);
   braid_Int     rtol          = _braid_CoreElt(core, rtol);
   braid_Int    *nrels         = _braid_CoreElt(core, nrels);
   /*braid_Int    *cfactors     = _braid_CoreElt(core, cfactors);*/
   braid_Int     max_iter      = _braid_CoreElt(core, max_iter);
   braid_Int     nrefine       = _braid_CoreElt(core, nrefine);
   braid_Int     niter         = _braid_CoreElt(core, niter);
   braid_Int     nlevels       = _braid_CoreElt(core, nlevels);
   braid_Int     tnorm         = _braid_CoreElt(core, tnorm); 
   braid_Int     fmg           = _braid_CoreElt(core, fmg); 
   braid_Int     nfmg          = _braid_CoreElt(core, nfmg); 
   braid_Int     nfmg_Vcyc     = _braid_CoreElt(core, nfmg_Vcyc); 
   braid_Int     access_level  = _braid_CoreElt(core, access_level); 
   braid_Int     print_level   = _braid_CoreElt(core, print_level); 
   braid_Int     skip          = _braid_CoreElt(core, skip); 
   braid_Real    globaltime    = _braid_CoreElt(core, globaltime);
   braid_PtFcnResidual fullres = _braid_CoreElt(core, full_rnorm_res);
   _braid_Grid **grids         = _braid_CoreElt(core, grids);
   braid_Int     adjoint       = _braid_CoreElt(core, adjoint);
   braid_Optim   optim         = _braid_CoreElt(core, optim);

   braid_Real    tol_adj;
   braid_Int     rtol_adj;
   braid_Real    rnorm, rnorm_adj;
   braid_Int     level;

   if (adjoint)
   {
      tol_adj   = optim->tol_adj;
      rtol_adj  = optim->rtol_adj;
      rnorm_adj = optim->rnorm_adj;
   }

   _braid_GetRNorm(core, -1, &rnorm);
   
   if ( myid == 0 )
   {
      _braid_printf("\n");
      _braid_printf("  Braid Solver Stats:\n");
      _braid_printf("  start time  = %e\n", tstart);
      _braid_printf("  stop time   = %e\n", tstop);
      _braid_printf("  time steps  = %d\n", gupper);
      _braid_printf("  time chunks = %d\n", nchunks);
      _braid_printf("\n");
      _braid_printf("  use seq soln?         = %d\n", seq_soln);
      _braid_printf("  storage               = %d\n", storage);
      _braid_printf("\n");

      _braid_printf("  max iterations        = %d\n", max_iter);
      _braid_printf("  iterations            = %d\n", niter);
      _braid_printf("\n");
      
      if ( adjoint )
      {
         _braid_printf("  state   residual norm =  %e", rnorm);
         if ( rtol ) _braid_printf("  (-> rel. stopping tol. = %1.2e)\n", tol);
         else        _braid_printf("  (-> abs. stopping tol. = %1.2e)\n", tol); 
         _braid_printf("  adjoint residual norm =  %e", rnorm_adj);
         if (rtol_adj ) _braid_printf("  (-> rel. stopping tol. = %1.2e)\n", tol_adj);
         else           _braid_printf("  (-> abs. stopping tol. = %1.2e)\n", tol_adj); 
      }
      else
      {
         _braid_printf("  residual norm         = %e\n", rnorm);
         _braid_printf("  stopping tolerance    = %e\n", tol);
         _braid_printf("  use relative tol?     = %d\n", rtol);
      }

      if (tnorm == 1)
      {
         _braid_printf("                                          --> 1-norm TemporalNorm \n");
      }
      else if (tnorm == 2)
      {
         _braid_printf("                                          --> 2-norm TemporalNorm \n");
      }
      else if (tnorm == 3)
      {
         _braid_printf("                                          --> Inf-norm TemporalNorm \n");
      }
      if (fullres != NULL)
      {
         _braid_GetFullRNorm(core, -1, &rnorm);
         _braid_printf("  Global res 2-norm     = %e\n", rnorm);
      }

      _braid_printf("\n");
      _braid_printf("  use fmg?              = %d\n", fmg);
      if ( fmg )
      {
         _braid_printf("  V-cycles / FMG level  = %d\n", nfmg_Vcyc);
         if ( nfmg != -1 )
         {
            _braid_printf("  number fmg cycles     = %d\n", nfmg);
         }
         else
         {
            _braid_printf("  fmg-cycles for all iteratons\n");         
         }
      }
      _braid_printf("  access_level          = %d\n", access_level);
      _braid_printf("  print_level           = %d\n\n", print_level);
      _braid_printf("  max number of levels  = %d\n", max_levels);
      _braid_printf("  min coarse            = %d\n", min_coarse);
      _braid_printf("  number of levels      = %d\n", nlevels);
      _braid_printf("  skip down cycle       = %d\n", skip);
      _braid_printf("  number of refinements = %d\n", nrefine);
      _braid_printf("\n");
      _braid_printf("  level   time-pts   cfactor   nrelax\n");
      for (level = 0; level < nlevels-1; level++)
      {
         _braid_printf("  % 5d  % 8d  % 7d   % 6d\n",
                      level, _braid_GridElt(grids[level], gupper), 
                      _braid_GridElt(grids[level], cfactor), nrels[level]);
      }
      /* Print out coarsest level information */
      _braid_printf("  % 5d  % 8d  \n",
                      level, _braid_GridElt(grids[level], gupper) );
      _braid_printf("\n");
      _braid_printf("  wall time = %f\n", globaltime);
      _braid_printf("\n");
   }

   return _braid_error_flag;
}

/*--------------------------------------------------------------------------
 *--------------------------------------------------------------------------*/

braid_Int
braid_SetMaxLevels(braid_Core  core,
                   braid_Int   max_levels)
{
   braid_Int              old_max_levels = _braid_CoreElt(core, max_levels);
   braid_Int             *nrels          = _braid_CoreElt(core, nrels);
   braid_Int             *cfactors       = _braid_CoreElt(core, cfactors);
   _braid_Grid          **grids          = _braid_CoreElt(core, grids);
   braid_Int              level;

   _braid_CoreElt(core, max_levels) = max_levels;

   nrels = _braid_TReAlloc(nrels, braid_Int, max_levels);
   cfactors = _braid_TReAlloc(cfactors, braid_Int, max_levels);
   grids    = _braid_TReAlloc(grids, _braid_Grid *, max_levels);
   for (level = old_max_levels; level < max_levels; level++)
   {
      nrels[level]    = -1;
      cfactors[level] = 0;
      grids[level]    = NULL;
   }
   _braid_CoreElt(core, nrels)    = nrels;
   _braid_CoreElt(core, cfactors) = cfactors;
   _braid_CoreElt(core, grids)    = grids;

   return _braid_error_flag;
}

/*--------------------------------------------------------------------------
 *--------------------------------------------------------------------------*/

braid_Int
braid_SetSkip(braid_Core  core,
              braid_Int   skip)
{
   /* Do not set skip=1 if we do sequential integration first */
   if (_braid_CoreElt(core, seq_soln) == 0)
      _braid_CoreElt(core, skip) = skip;
   else if (skip == 1)
      _braid_printf("  Braid: The skip option is not compatible with SeqSoln option\n");

   return _braid_error_flag;
}


/*--------------------------------------------------------------------------
 *--------------------------------------------------------------------------*/

braid_Int
braid_SetMinCoarse(braid_Core  core,
                   braid_Int   min_coarse)
{
   _braid_CoreElt(core, min_coarse) = min_coarse;

   return _braid_error_flag;
}


/*--------------------------------------------------------------------------
 *--------------------------------------------------------------------------*/

braid_Int
braid_SetPrintLevel(braid_Core  core,
                    braid_Int   print_level)
{
   _braid_CoreElt(core, print_level) = print_level;

   return _braid_error_flag;
}

/*--------------------------------------------------------------------------
 *--------------------------------------------------------------------------*/

braid_Int
braid_SetFileIOLevel(braid_Core  core,
                     braid_Int   io_level)
{
   _braid_CoreElt(core, io_level) = io_level;

   return _braid_error_flag;
}

/*--------------------------------------------------------------------------
 *--------------------------------------------------------------------------*/

braid_Int
braid_SetPrintFile(braid_Core     core,
                   const char    *printfile_name)
{
   braid_Int  myid = _braid_CoreElt(core, myid_world);
   
   if (myid == 0)
   {
      if ((_braid_printfile = fopen(printfile_name, "w")) == NULL)
      {
         printf("  Braid: Error: can't open output file %s\n", printfile_name);
         exit(1);
      }
   }

   return _braid_error_flag;
}

/*--------------------------------------------------------------------------
 *--------------------------------------------------------------------------*/

braid_Int
braid_SetDefaultPrintFile(braid_Core     core)
{
   const char fname[] = "braid_runtime.out";
   braid_SetPrintFile(core, fname); 
   return _braid_error_flag;
}

/*--------------------------------------------------------------------------
 *--------------------------------------------------------------------------*/

braid_Int
braid_SetAccessLevel(braid_Core  core,
                     braid_Int   access_level)
{
   _braid_CoreElt(core, access_level) = access_level;

   return _braid_error_flag;
}

/*--------------------------------------------------------------------------
 *--------------------------------------------------------------------------*/

braid_Int
braid_SplitCommworld(const MPI_Comm  *comm_world,
                     braid_Int       px,
                     MPI_Comm        *comm_x,
                     MPI_Comm        *comm_t)
{
   braid_Int myid, xcolor, tcolor;

   /* Create communicators for the time and space dimensions */
   /* The communicators are based on colors and keys (= myid) */
   MPI_Comm_rank( *comm_world, &myid );
   xcolor = myid / px;
   tcolor = myid % px;

   MPI_Comm_split( *comm_world, xcolor, myid, comm_x );
   MPI_Comm_split( *comm_world, tcolor, myid, comm_t );

   return _braid_error_flag;
}

/*--------------------------------------------------------------------------
 *--------------------------------------------------------------------------*/

braid_Int
braid_SetAbsTol(braid_Core  core,
                braid_Real  tol)
{
   _braid_CoreElt(core, tol)  = tol;
   _braid_CoreElt(core, rtol) = 0;

   return _braid_error_flag;
}

/*--------------------------------------------------------------------------
 *--------------------------------------------------------------------------*/

braid_Int
braid_SetRelTol(braid_Core  core,
                braid_Real  tol)
{
   _braid_CoreElt(core, tol)  = tol;
   _braid_CoreElt(core, rtol) = 1;

   return _braid_error_flag;
}

/*--------------------------------------------------------------------------
 *--------------------------------------------------------------------------*/

braid_Int
braid_SetNRelax(braid_Core  core,
                braid_Int   level,
                braid_Int   nrelax)
{
   braid_Int  *nrels = _braid_CoreElt(core, nrels);

   if (level < 0)
   {
      /* Set default value */
      _braid_CoreElt(core, nrdefault) = nrelax;
   }
   else
   {
      /* Set factor on specified level */
      nrels[level] = nrelax;
   }

   return _braid_error_flag;
}

/*--------------------------------------------------------------------------
 *--------------------------------------------------------------------------*/

braid_Int
braid_SetCFactor(braid_Core  core,
                 braid_Int   level,
                 braid_Int   cfactor)
{
   braid_Int  *cfactors = _braid_CoreElt(core, cfactors);

   if (level < 0)
   {
      /* Set default value */
      _braid_CoreElt(core, cfdefault) = cfactor;
   }
   else
   {
      /* Set factor on specified level */
      cfactors[level] = cfactor;
   }

   return _braid_error_flag;
}

/*--------------------------------------------------------------------------
 *--------------------------------------------------------------------------*/

braid_Int
braid_SetMaxIter(braid_Core  core,
                 braid_Int   max_iter)
{
   braid_Real  *rnorms      = _braid_CoreElt(core, rnorms);
   braid_Real  *full_rnorms = _braid_CoreElt(core, full_rnorms);
   braid_Int    next_iter   = _braid_CoreElt(core, niter) + 1;
   braid_Int    i;

   /* If rnorms has never been allocated, make sure all entries are initialized */
   if (rnorms == NULL)
   {
      next_iter = 0;
   }

   _braid_CoreElt(core, max_iter) = max_iter;

   rnorms = _braid_TReAlloc(rnorms, braid_Real, max_iter+1);
   for (i = next_iter; i <= max_iter; i++)
   {
      rnorms[i] = braid_INVALID_RNORM;
   }

   /* Allocate even if not using full rnorms (simplifies intialization) */
   full_rnorms = _braid_TReAlloc(full_rnorms, braid_Real, max_iter+1);
   for (i = next_iter; i <= max_iter; i++)
   {
      full_rnorms[i] = braid_INVALID_RNORM;
   }

   _braid_CoreElt(core, rnorms) = rnorms;
   _braid_CoreElt(core, full_rnorms) = full_rnorms;

   return _braid_error_flag;
}

/*--------------------------------------------------------------------------
 *--------------------------------------------------------------------------*/

braid_Int
braid_SetRefine(braid_Core  core,
                braid_Int   refine)
{
   _braid_CoreElt(core, refine) = refine;

   return _braid_error_flag;
}

/*--------------------------------------------------------------------------
 *--------------------------------------------------------------------------*/

braid_Int
braid_SetMaxRefinements(braid_Core  core,
                        braid_Int   max_refinements)
{
   _braid_CoreElt(core, max_refinements) = max_refinements;

   return _braid_error_flag;
}

/*--------------------------------------------------------------------------
 *--------------------------------------------------------------------------*/

braid_Int
braid_SetTPointsCutoff(braid_Core  core,
                    braid_Int   tpoints_cutoff)
{
   _braid_CoreElt(core, tpoints_cutoff) = tpoints_cutoff;

   return _braid_error_flag;
}

/*--------------------------------------------------------------------------
 *--------------------------------------------------------------------------*/

braid_Int
braid_SetFMG(braid_Core  core)
{
   _braid_CoreElt(core, fmg) = 1;

   return _braid_error_flag;
}

/*--------------------------------------------------------------------------
 *--------------------------------------------------------------------------*/

braid_Int
braid_SetNFMGVcyc(braid_Core  core,
                  braid_Int   nfmg_Vcyc)
{
   _braid_CoreElt(core, nfmg_Vcyc) = nfmg_Vcyc;

   return _braid_error_flag;
}

/*--------------------------------------------------------------------------
 *--------------------------------------------------------------------------*/

braid_Int
braid_SetNFMG(braid_Core  core,
              braid_Int   k)
{
   _braid_CoreElt(core, nfmg) = k;

   return _braid_error_flag;
}

/*--------------------------------------------------------------------------
 *--------------------------------------------------------------------------*/

braid_Int
braid_SetStorage(braid_Core  core,
                 braid_Int   storage)
{
   _braid_CoreElt(core, storage) = storage;

   return _braid_error_flag;
}

/*--------------------------------------------------------------------------
 *--------------------------------------------------------------------------*/

braid_Int
braid_SetTemporalNorm(braid_Core  core,
                      braid_Int   tnorm)
{
   _braid_CoreElt(core, tnorm) = tnorm;

   return _braid_error_flag;
}

/*--------------------------------------------------------------------------
 *--------------------------------------------------------------------------*/

braid_Int
braid_SetResidual(braid_Core          core, 
                  braid_PtFcnResidual residual)
{
   _braid_CoreElt(core, residual) = residual;

   return _braid_error_flag;
}

/*--------------------------------------------------------------------------
 *--------------------------------------------------------------------------*/

braid_Int
braid_SetFullRNormRes(braid_Core          core, 
                      braid_PtFcnResidual residual)
{
   _braid_CoreElt(core, full_rnorm_res) = residual;

   return _braid_error_flag;
}

/*--------------------------------------------------------------------------
 *--------------------------------------------------------------------------*/

braid_Int
braid_SetTimeGrid(braid_Core          core,
                  braid_PtFcnTimeGrid tgrid
                  )
{
   _braid_CoreElt(core, tgrid) = tgrid;
   
   return _braid_error_flag;
}

/*--------------------------------------------------------------------------
 *--------------------------------------------------------------------------*/

braid_Int
braid_SetSpatialCoarsen(braid_Core          core, 
                        braid_PtFcnSCoarsen scoarsen)
{
   _braid_CoreElt(core, scoarsen) = scoarsen;

   return _braid_error_flag;
}

/*--------------------------------------------------------------------------
 *--------------------------------------------------------------------------*/

braid_Int
braid_SetSpatialRefine(braid_Core         core,
                       braid_PtFcnSRefine srefine)
{
   _braid_CoreElt(core, srefine) = srefine;

   return _braid_error_flag;
}

/*--------------------------------------------------------------------------
 *--------------------------------------------------------------------------*/

braid_Int
braid_SetShell(braid_Core          core,
               braid_PtFcnSInit    sinit,
               braid_PtFcnSClone   sclone,
               braid_PtFcnSFree    sfree)
{
   _braid_CoreElt(core, sinit) = sinit;
   _braid_CoreElt(core, sclone) = sclone;
   _braid_CoreElt(core, sfree) = sfree;
   _braid_CoreElt(core, useshell) = 1;

   return _braid_error_flag;
}

/*--------------------------------------------------------------------------
 *--------------------------------------------------------------------------*/

braid_Int
braid_GetNumIter(braid_Core   core,
                 braid_Int   *niter_ptr)
{
   *niter_ptr =  _braid_CoreElt(core, niter);
   return _braid_error_flag;
} 

/*--------------------------------------------------------------------------
 *--------------------------------------------------------------------------*/

braid_Int
braid_GetRNorms(braid_Core   core,
                braid_Int   *nrequest_ptr,
                braid_Real  *rnorms)
{
   braid_Real  *rnorms_all = _braid_CoreElt(core, rnorms);
   braid_Int    rnorms_len = _braid_CoreElt(core, niter) + 1;
   
   _braid_GetNEntries(rnorms_all, rnorms_len, nrequest_ptr, rnorms);
   return _braid_error_flag;
} 

/*--------------------------------------------------------------------------
 *--------------------------------------------------------------------------*/

braid_Int
braid_GetNLevels(braid_Core  core,
                 braid_Int  *nlevels_ptr)

{
   *nlevels_ptr = _braid_CoreElt(core, nlevels);
   return _braid_error_flag;
}

/*--------------------------------------------------------------------------
 *--------------------------------------------------------------------------*/

braid_Int
braid_GetSpatialAccuracy( braid_StepStatus  status,
                          braid_Real        loose_tol,
                          braid_Real        tight_tol,
                          braid_Real       *tol_ptr )
{
   braid_Int nrequest   = 2;
   braid_Real stol, tol, rnorm, rnorm0, old_fine_tolx;
   braid_Int level;
   braid_Real l_rnorm, l_ltol, l_ttol, l_tol;
   braid_Real *rnorms = (braid_Real *) malloc( 2*sizeof(braid_Real) ); 
   
   braid_StepStatusGetTol(status, &tol);
   braid_StepStatusGetLevel(status, &level);
   braid_StepStatusGetOldFineTolx(status, &old_fine_tolx);

   /* Get the first and then the current residual norms */
   rnorms[0] = -1.0; rnorms[1] = -1.0;
   braid_StepStatusGetRNorms(status, &nrequest, rnorms);
   if((rnorms[0] == -1.0) && (rnorms[1] != -1.0)){
      rnorm0 = rnorms[1];
   }
   else{
      rnorm0 = rnorms[0];
   }
   nrequest = -2;
   braid_StepStatusGetRNorms(status, &nrequest, rnorms);
   if((rnorms[1] == -1.0) && (rnorms[0] != -1.0)){
      rnorm = rnorms[0];
   }
   else{
      rnorm = rnorms[1];
   }
 

   if ( (level > 0) || (nrequest == 0) || (rnorm0 == -1.0) )
   {
      /* Always return the loose tolerance, if
       * (1) On a coarse grid computation
       * (2) There is no residual history yet (this is the first Braid iteration with skip turned on) */
      *tol_ptr = loose_tol;
   }
   else
   {
      /* Else, do a variable tolerance for the fine grid */
      l_rnorm = -log10(rnorm / rnorm0);
      l_tol   = -log10(tol / rnorm0);
      l_ltol  = -log10(loose_tol);
      l_ttol  = -log10(tight_tol);
         
      if ( l_rnorm >= (7.0/8.0)*l_tol )
      {
         /* Close to convergence, return tight_tol */
         *tol_ptr = tight_tol;
      }
      else
      {
         /* Do linear interpolation between loose_tol and tight_tol (but with respect to log10) */
         stol = (l_rnorm / l_tol) * (l_ttol - l_ltol) + l_ltol;
         *tol_ptr = pow(10, -stol);

         /* The fine grid tolerance MUST never decrease */
         if ( ((*tol_ptr) > old_fine_tolx) && (old_fine_tolx > 0) )
         {
            *tol_ptr = old_fine_tolx;
         }
      }
   }
   
   if (level == 0)
   {
      /* Store this fine grid tolerance */
      braid_StepStatusSetOldFineTolx(status, (*tol_ptr));
      
      /* If we've reached the "tight tolerance", then indicate to Braid that we can halt */
      if ( *tol_ptr == tight_tol )
      {
        braid_StepStatusSetTightFineTolx(status, 1); 
      }
      else
      {
        braid_StepStatusSetTightFineTolx(status, 0); 
      }
   }

   free(rnorms);
    /* printf( "lev: %d, accuracy: %1.2e, nreq: %d, rnorm: %1.2e, rnorm0: %1.2e, loose: %1.2e, tight: %1.2e, old: %1.2e, braid_tol: %1.2e \n", level, *tol_ptr, nrequest, rnorm, rnorm0, loose_tol, tight_tol, old_fine_tolx, tol); */
   return _braid_error_flag;
}

/*--------------------------------------------------------------------------
 *--------------------------------------------------------------------------*/

braid_Int
braid_SetSeqSoln(braid_Core  core,
                 braid_Int   seq_soln)
{
   /* Skip needs to be 0 if we do a sequential integration first */
   _braid_CoreElt(core, seq_soln) = seq_soln;
   if (seq_soln == 1)
      _braid_CoreElt(core, skip) = 0;

   return _braid_error_flag;
}

/**----------------------------------------------------------------------------
 * Adjoint  
 *-----------------------------------------------------------------------------*/

braid_Int
braid_SetTStartObjective(braid_Core core, 
                           braid_Real tstart_obj)
{
   if ( !(_braid_CoreElt(core, adjoint)))
   {
      return _braid_error_flag;
   }  

   _braid_CoreElt(core, optim->tstart_obj) = tstart_obj;
   
   /* Sanity check */
   if ( tstart_obj < _braid_CoreElt(core, tstart) )
   {
     _braid_printf("\n  Braid: WARNING: tstart_objective < tstart ! Using default tstart now.\n\n");
     _braid_CoreElt(core, optim->tstart_obj) = _braid_CoreElt(core, tstart);
   }
 
   return _braid_error_flag;
}

/*--------------------------------------------------------------------------
 *--------------------------------------------------------------------------*/

braid_Int
braid_SetTStopObjective(braid_Core core, 
                          braid_Real tstop_obj)
{
   if ( !(_braid_CoreElt(core, adjoint)) )
   {
      return _braid_error_flag;
   }  

   _braid_CoreElt(core, optim->tstop_obj) = tstop_obj;
   
   /* Sanity check */
   if ( tstop_obj > _braid_CoreElt(core, tstop) )
   {
     _braid_printf("\n  Braid: WARNING: tstop_objective > tstop ! Using default tstop now.\n\n");
     _braid_CoreElt(core, optim->tstop_obj) = _braid_CoreElt(core, tstop);
   }


  return _braid_error_flag;
}

/*--------------------------------------------------------------------------
 *--------------------------------------------------------------------------*/

braid_Int
braid_SetPostprocessObjective(braid_Core                      core,     
                              braid_PtFcnPostprocessObjective post_fcn )
{
    if ( !(_braid_CoreElt(core, adjoint)) )
   {
      return _braid_error_flag;
   }  

   _braid_CoreElt(core, postprocess_obj) = post_fcn;

   return _braid_error_flag;
}                            

/*--------------------------------------------------------------------------
 *--------------------------------------------------------------------------*/

braid_Int
braid_SetPostprocessObjective_diff(braid_Core                           core,         
                                   braid_PtFcnPostprocessObjective_diff post_fcn_diff )
{
   if ( !(_braid_CoreElt(core, adjoint)) )
   {
      return _braid_error_flag;
   }  

   _braid_CoreElt(core, postprocess_obj_diff) = post_fcn_diff;
   return _braid_error_flag;
}

/*--------------------------------------------------------------------------
 *--------------------------------------------------------------------------*/

braid_Int
braid_SetAbsTolAdjoint(braid_Core core, 
                       braid_Real tol_adj)
{
   if ( !(_braid_CoreElt(core, adjoint)) )
   {
      return _braid_error_flag;
   }  

   _braid_CoreElt(core, optim)->tol_adj  = tol_adj;
   _braid_CoreElt(core, optim)->rtol_adj = 0;

   return _braid_error_flag;
}

/*--------------------------------------------------------------------------
 *--------------------------------------------------------------------------*/

braid_Int
braid_SetRelTolAdjoint(braid_Core core, 
                       braid_Real tol_adj)
{
   if ( !(_braid_CoreElt(core, adjoint)) )
   {
      return _braid_error_flag;
   }  

   _braid_CoreElt(core, optim)->tol_adj  = tol_adj;
   _braid_CoreElt(core, optim)->rtol_adj = 1;

   return _braid_error_flag;
}

/*--------------------------------------------------------------------------
 *--------------------------------------------------------------------------*/

braid_Int
braid_GetObjective(braid_Core  core,          
                   braid_Real *objective_ptr )
{
   if ( !(_braid_CoreElt(core, adjoint)) )
   {
      *objective_ptr = 0.0;
   }  
   else
   {
      *objective_ptr = _braid_CoreElt(core, optim)->objective;
   }

   return _braid_error_flag;
}                

/*--------------------------------------------------------------------------
 *--------------------------------------------------------------------------*/

braid_Int
braid_SetObjectiveOnly(braid_Core core,
                       braid_Int  boolean)
{
   if ( !(_braid_CoreElt(core, adjoint)) )
   {
      return _braid_error_flag;
   }  

   _braid_CoreElt(core, obj_only) = boolean; 

   return _braid_error_flag;
}

/*--------------------------------------------------------------------------
 *--------------------------------------------------------------------------*/

braid_Int
braid_GetRNormAdjoint(braid_Core  core,  
                      braid_Real  *rnorm_adj)
{
   if ( !(_braid_CoreElt(core, adjoint)) )
   {
      return _braid_error_flag;
   }  

   *rnorm_adj = _braid_CoreElt(core, optim)->rnorm_adj;

   return _braid_error_flag;
}

/*--------------------------------------------------------------------------
 *--------------------------------------------------------------------------*/

braid_Int
braid_GetMyID(braid_Core core, 
              braid_Int *myid_ptr)
{
   *myid_ptr = _braid_CoreElt(core, myid);
    
   return _braid_error_flag;
}

/*--------------------------------------------------------------------------
 *--------------------------------------------------------------------------*/

static unsigned long int _braid_rand_next = 1;
braid_Int 
braid_Rand(void) 
{
   _braid_rand_next = _braid_rand_next * 1103515245 + 12345;
   return (unsigned int) (_braid_rand_next/65536) % braid_RAND_MAX;
}

/*--------------------------------------------------------------------------
 *--------------------------------------------------------------------------*/

braid_Int
braid_SetNChunks(braid_Core core,
                 braid_Int  nchunks)
{
   _braid_CoreElt(core, nchunks) = nchunks;

   return _braid_error_flag;
}              <|MERGE_RESOLUTION|>--- conflicted
+++ resolved
@@ -1,20 +1,20 @@
 /*BHEADER**********************************************************************
- * Copyright (c) 2013, Lawrence Livermore National Security, LLC. 
- * Produced at the Lawrence Livermore National Laboratory. Written by 
- * Jacob Schroder, Rob Falgout, Tzanio Kolev, Ulrike Yang, Veselin 
+ * Copyright (c) 2013, Lawrence Livermore National Security, LLC.
+ * Produced at the Lawrence Livermore National Laboratory. Written by
+ * Jacob Schroder, Rob Falgout, Tzanio Kolev, Ulrike Yang, Veselin
  * Dobrev, et al. LLNL-CODE-660355. All rights reserved.
- * 
+ *
  * This file is part of XBraid. For support, post issues to the XBraid Github page.
- * 
+ *
  * This program is free software; you can redistribute it and/or modify it under
  * the terms of the GNU General Public License (as published by the Free Software
  * Foundation) version 2.1 dated February 1999.
- * 
+ *
  * This program is distributed in the hope that it will be useful, but WITHOUT ANY
  * WARRANTY; without even the IMPLIED WARRANTY OF MERCHANTABILITY or FITNESS FOR A
  * PARTICULAR PURPOSE. See the terms and conditions of the GNU General Public
  * License for more details.
- * 
+ *
  * You should have received a copy of the GNU Lesser General Public License along
  * with this program; if not, write to the Free Software Foundation, Inc., 59
  * Temple Place, Suite 330, Boston, MA 02111-1307 USA
@@ -38,7 +38,7 @@
 #endif
 
 braid_Int
-braid_Drive(braid_Core core)
+braid_Drive(braid_Core  core)
 {
    MPI_Comm             comm_world      = _braid_CoreElt(core, comm_world);
    braid_Int            myid            = _braid_CoreElt(core, myid_world);
@@ -47,15 +47,11 @@
    braid_App            app             = _braid_CoreElt(core, app);
    braid_Int            obj_only        = _braid_CoreElt(core, obj_only);
    braid_Int            adjoint         = _braid_CoreElt(core, adjoint);
-<<<<<<< HEAD
    braid_Real           tstart0         = _braid_CoreElt(core, tstart);
    braid_Real           tstop0          = _braid_CoreElt(core, tstop);
    braid_Int            ntime0          = _braid_CoreElt(core, ntime);
    braid_Int            nchunks         = _braid_CoreElt(core, nchunks);
    _braid_Grid        **grids           = _braid_CoreElt(core, grids);
-=======
-   braid_Int            seq_soln        = _braid_CoreElt(core, seq_soln);
->>>>>>> f02d8bfa
 
    braid_Int      ichunk;
    _braid_Grid   *grid;
@@ -69,10 +65,11 @@
 
    /* Some initial output */
    if (myid == 0 )
-   { 
-      if (!warm_restart && print_level > 0) 
-      {
-         _braid_printf("\n  Braid: Begin simulation, time [%f, %f], %d time steps, %d chunks\n", tstart0, tstop0, ntime0, nchunks);
+   {
+      if (!warm_restart && print_level > 0)
+      {
+         _braid_printf("\n  Braid: Begin simulation, time [%f, %f], %d time steps, %d chunks\n",
+                       tstart0, tstop0, ntime0, nchunks);
       }
       if ( adjoint && print_level > 0 )
       {
@@ -86,13 +83,13 @@
          {
             _braid_printf("  Braid: Serial time-stepping. \n\n");
          }
-      }                 
+      }
    }
 
    /* Set chunk size */
-   _braid_CoreElt(core, ntime)    = (int) (ntime0 / nchunks);  
+   _braid_CoreElt(core, ntime)    = (int) (ntime0 / nchunks);
    _braid_CoreElt(core, gupper)   = _braid_CoreElt(core, ntime);
-   dt_chunk = (tstop0 - tstart0 ) / nchunks;  
+   dt_chunk = (tstop0 - tstart0 ) / nchunks;
 
    /* Allocate and initialize grids */
    if ( !warm_restart )
@@ -138,7 +135,7 @@
          _braid_CoreElt(core, optim)->f_bar         = 0.0;
          if (!obj_only)
          {
-           _braid_CoreFcn(core, reset_gradient)(_braid_CoreElt(core, app));
+            _braid_CoreFcn(core, reset_gradient)(_braid_CoreElt(core, app));
          }
       }
 
@@ -185,78 +182,13 @@
          /* Set new time vector ta on all levels */
          for (level = 0; level < _braid_CoreElt(core, nlevels); level++)
          {
-<<<<<<< HEAD
             ta = _braid_GridElt(grids[level], ta);
             ilower = _braid_GridElt(grids[level], ilower);
             iupper = _braid_GridElt(grids[level], iupper);
             for (i = ilower-1; i <= iupper+1; i++)
-=======
-
-            // Output the solution at the end of each cycle
-            // Copy the rfactors because the call to FAccess will modify them
-            if (access_level >= 2)
-            {
-               _braid_Grid **grids = _braid_CoreElt(core, grids);
-               ilower = _braid_GridElt(grids[0], ilower);
-               iupper = _braid_GridElt(grids[0], iupper);
-               braid_Int *saved_rfactors = _braid_CTAlloc(braid_Int,iupper-ilower+2);
-               braid_Int *rfactors       = _braid_CoreElt(core, rfactors);
-               int ii,i;
-               for (i=ilower; i<=iupper+1; i++)
-               {
-                  ii=i-ilower;
-                  saved_rfactors[ii]=rfactors[ii];
-               }
-               _braid_FAccess(core, 0, 0);
-               for (i=ilower; i<=iupper+1; i++)
-               {
-                  ii=i-ilower;
-                  rfactors[ii]=saved_rfactors[ii];
-               }
-               _braid_TFree(saved_rfactors);
-            }
-
-            /* Finest grid - refine grid if desired */
-            _braid_FRefine(core, &refined);
-            nlevels = _braid_CoreElt(core, nlevels);
-
-            // If we are done refining and doing a fixed point test,
-            // then compute the sequential solution on the finest grid
-            braid_Int rstopped = _braid_CoreElt(core, rstopped);
-            if( (rstopped > -1) && (rstopped == iter) && (seq_soln == 1) )
-            {
-               _braid_InitGuess(core, 0);
-            }
-
-            if ( adjoint )
-            {
-               /* Compute the objective function */
-               _braid_EvalObjective(core);
-
-               /* Compute differentiated objective function */
-               _braid_EvalObjective_diff(core);
-             
-               /* Set the adjoint seed at coarse points on level 0 */
-               _braid_TapeSetSeed(core);
-
-               /* Evaluate (and clear) the action tape */
-               _braid_TapeEvaluate(core);
-
-               /* Update adjoints and compute residual norm */
-               _braid_UpdateAdjoint(core, &rnorm_adj);
-               _braid_SetRNormAdjoint(core, iter, rnorm_adj);
-            }
-
-            /* Print current status */
-            _braid_DrivePrintStatus(core, level, iter, refined, localtime);
-
-
-            /* If no refinement was done, check for convergence */
-            if (!refined)
->>>>>>> f02d8bfa
             {
                ta[i-ilower] += dt_chunk ;
-            } 
+            }
          }
       }
 
@@ -323,7 +255,7 @@
    braid_Int              rtol            = 1;              /* Use relative tolerance */
    braid_Int              skip            = 1;              /* Default skip value, skips all work on first down-cycle */
    braid_Int              max_refinements = 200;            /* Maximum number of F-refinements */
-   braid_Int              tpoints_cutoff  = braid_Int_Max;  /* Maximum number of time steps, controls FRefine()*/ 
+   braid_Int              tpoints_cutoff  = braid_Int_Max;  /* Maximum number of time steps, controls FRefine()*/
    braid_Int              adjoint         = 0;              /* Default adjoint run: Turned off */
    braid_Int              record          = 0;              /* Default action recording: Turned off */
    braid_Int              obj_only        = 0;              /* Default objective only: Turned off */
@@ -421,7 +353,7 @@
    _braid_CoreElt(core, reset_gradient)        = NULL;
    _braid_CoreElt(core, postprocess_obj)       = NULL;
    _braid_CoreElt(core, postprocess_obj_diff)  = NULL;
-   
+
    /* Residual history and accuracy tracking for StepStatus*/
    _braid_CoreElt(core, rnorm0)              = braid_INVALID_RNORM;
    _braid_CoreElt(core, rnorms)              = NULL; /* Set with SetMaxIter() below */
@@ -441,16 +373,17 @@
 
 /*--------------------------------------------------------------------------
  *--------------------------------------------------------------------------*/
+
 braid_Int
 braid_InitAdjoint(braid_PtFcnObjectiveT        objectiveT,
                   braid_PtFcnObjectiveTDiff    objT_diff,
-                  braid_PtFcnStepDiff          step_diff, 
+                  braid_PtFcnStepDiff          step_diff,
                   braid_PtFcnResetGradient     reset_gradient,
                   braid_Core                  *core_ptr)
 {
    braid_Optim          optim;
 
-   /* Set adjoint flags */ 
+   /* Set adjoint flags */
    _braid_CoreElt(*core_ptr, adjoint)      = 1;
    _braid_CoreElt(*core_ptr, record)       = 1;
    _braid_CoreElt(*core_ptr, skip)         = 0;
@@ -466,23 +399,23 @@
 
    /* Set optimization variables */
    optim->adjoints       = NULL;    /* will be allocated in InitAdjointVars() */
-   optim->tapeinput      = NULL;    /* will be allocated in InitAdjointVars() */   
-   optim->sendbuffer     = NULL;    /* will be allocated in InitAdjointVars() */   
-   optim->request        = NULL;    /* will be allocated in InitAdjointVars() */   
+   optim->tapeinput      = NULL;    /* will be allocated in InitAdjointVars() */
+   optim->sendbuffer     = NULL;    /* will be allocated in InitAdjointVars() */
+   optim->request        = NULL;    /* will be allocated in InitAdjointVars() */
    optim->objective      = 0.0;
    optim->sum_user_obj   = 0.0;
    optim->f_bar          = 0.0;
    optim->tstart_obj     = tstart_obj;
-   optim->tstop_obj      = tstop_obj; 
-   optim->tol_adj        = tol_adj;     
-   optim->rtol_adj       = rtol_adj;     
+   optim->tstop_obj      = tstop_obj;
+   optim->tol_adj        = tol_adj;
+   optim->rtol_adj       = rtol_adj;
    optim->rnorm_adj      = braid_INVALID_RNORM;
    optim->rnorm0_adj     = braid_INVALID_RNORM;
    optim->rnorm          = braid_INVALID_RNORM;
    optim->rnorm0         = braid_INVALID_RNORM;
 
    /* Store the optim structure in the core */
-   _braid_CoreElt( *core_ptr, optim) = optim; 
+   _braid_CoreElt( *core_ptr, optim) = optim;
 
    /* Initialize the tapes */
    _braid_TapeInit( _braid_CoreElt(*core_ptr, actionTape) );
@@ -494,8 +427,6 @@
    _braid_CoreElt(*core_ptr, step_diff)      = step_diff;
    _braid_CoreElt(*core_ptr, objT_diff)      = objT_diff;
    _braid_CoreElt(*core_ptr, reset_gradient) = reset_gradient;
-
-
 
    return _braid_error_flag;
 }
@@ -520,7 +451,6 @@
       _braid_TFree(_braid_CoreElt(core, rfactors));
       _braid_TFree(_braid_CoreElt(core, tnorm_a));
 
-
       /* Destroy the optimization structure */
       _braid_CoreElt(core, record) = 0;
       if (_braid_CoreElt(core, adjoint))
@@ -534,7 +464,7 @@
       {
          if (_braid_GridElt(grids[0], ulast) != NULL)
          {
-           _braid_BaseFree(core, app, _braid_GridElt(grids[0], ulast));
+            _braid_BaseFree(core, app, _braid_GridElt(grids[0], ulast));
          }
       }
 
@@ -579,13 +509,13 @@
    braid_Int     nrefine       = _braid_CoreElt(core, nrefine);
    braid_Int     niter         = _braid_CoreElt(core, niter);
    braid_Int     nlevels       = _braid_CoreElt(core, nlevels);
-   braid_Int     tnorm         = _braid_CoreElt(core, tnorm); 
-   braid_Int     fmg           = _braid_CoreElt(core, fmg); 
-   braid_Int     nfmg          = _braid_CoreElt(core, nfmg); 
-   braid_Int     nfmg_Vcyc     = _braid_CoreElt(core, nfmg_Vcyc); 
-   braid_Int     access_level  = _braid_CoreElt(core, access_level); 
-   braid_Int     print_level   = _braid_CoreElt(core, print_level); 
-   braid_Int     skip          = _braid_CoreElt(core, skip); 
+   braid_Int     tnorm         = _braid_CoreElt(core, tnorm);
+   braid_Int     fmg           = _braid_CoreElt(core, fmg);
+   braid_Int     nfmg          = _braid_CoreElt(core, nfmg);
+   braid_Int     nfmg_Vcyc     = _braid_CoreElt(core, nfmg_Vcyc);
+   braid_Int     access_level  = _braid_CoreElt(core, access_level);
+   braid_Int     print_level   = _braid_CoreElt(core, print_level);
+   braid_Int     skip          = _braid_CoreElt(core, skip);
    braid_Real    globaltime    = _braid_CoreElt(core, globaltime);
    braid_PtFcnResidual fullres = _braid_CoreElt(core, full_rnorm_res);
    _braid_Grid **grids         = _braid_CoreElt(core, grids);
@@ -605,14 +535,14 @@
    }
 
    _braid_GetRNorm(core, -1, &rnorm);
-   
+
    if ( myid == 0 )
    {
       _braid_printf("\n");
       _braid_printf("  Braid Solver Stats:\n");
-      _braid_printf("  start time  = %e\n", tstart);
-      _braid_printf("  stop time   = %e\n", tstop);
-      _braid_printf("  time steps  = %d\n", gupper);
+      _braid_printf("  start time = %e\n", tstart);
+      _braid_printf("  stop time  = %e\n", tstop);
+      _braid_printf("  time steps = %d\n", gupper);
       _braid_printf("  time chunks = %d\n", nchunks);
       _braid_printf("\n");
       _braid_printf("  use seq soln?         = %d\n", seq_soln);
@@ -622,15 +552,15 @@
       _braid_printf("  max iterations        = %d\n", max_iter);
       _braid_printf("  iterations            = %d\n", niter);
       _braid_printf("\n");
-      
+
       if ( adjoint )
       {
          _braid_printf("  state   residual norm =  %e", rnorm);
          if ( rtol ) _braid_printf("  (-> rel. stopping tol. = %1.2e)\n", tol);
-         else        _braid_printf("  (-> abs. stopping tol. = %1.2e)\n", tol); 
+         else        _braid_printf("  (-> abs. stopping tol. = %1.2e)\n", tol);
          _braid_printf("  adjoint residual norm =  %e", rnorm_adj);
          if (rtol_adj ) _braid_printf("  (-> rel. stopping tol. = %1.2e)\n", tol_adj);
-         else           _braid_printf("  (-> abs. stopping tol. = %1.2e)\n", tol_adj); 
+         else           _braid_printf("  (-> abs. stopping tol. = %1.2e)\n", tol_adj);
       }
       else
       {
@@ -668,7 +598,7 @@
          }
          else
          {
-            _braid_printf("  fmg-cycles for all iteratons\n");         
+            _braid_printf("  fmg-cycles for all iteratons\n");
          }
       }
       _braid_printf("  access_level          = %d\n", access_level);
@@ -683,12 +613,12 @@
       for (level = 0; level < nlevels-1; level++)
       {
          _braid_printf("  % 5d  % 8d  % 7d   % 6d\n",
-                      level, _braid_GridElt(grids[level], gupper), 
-                      _braid_GridElt(grids[level], cfactor), nrels[level]);
+                       level, _braid_GridElt(grids[level], gupper),
+                       _braid_GridElt(grids[level], cfactor), nrels[level]);
       }
       /* Print out coarsest level information */
       _braid_printf("  % 5d  % 8d  \n",
-                      level, _braid_GridElt(grids[level], gupper) );
+                    level, _braid_GridElt(grids[level], gupper) );
       _braid_printf("\n");
       _braid_printf("  wall time = %f\n", globaltime);
       _braid_printf("\n");
@@ -790,7 +720,7 @@
                    const char    *printfile_name)
 {
    braid_Int  myid = _braid_CoreElt(core, myid_world);
-   
+
    if (myid == 0)
    {
       if ((_braid_printfile = fopen(printfile_name, "w")) == NULL)
@@ -810,7 +740,7 @@
 braid_SetDefaultPrintFile(braid_Core     core)
 {
    const char fname[] = "braid_runtime.out";
-   braid_SetPrintFile(core, fname); 
+   braid_SetPrintFile(core, fname);
    return _braid_error_flag;
 }
 
@@ -991,7 +921,7 @@
 
 braid_Int
 braid_SetTPointsCutoff(braid_Core  core,
-                    braid_Int   tpoints_cutoff)
+                       braid_Int   tpoints_cutoff)
 {
    _braid_CoreElt(core, tpoints_cutoff) = tpoints_cutoff;
 
@@ -1061,7 +991,7 @@
  *--------------------------------------------------------------------------*/
 
 braid_Int
-braid_SetResidual(braid_Core          core, 
+braid_SetResidual(braid_Core          core,
                   braid_PtFcnResidual residual)
 {
    _braid_CoreElt(core, residual) = residual;
@@ -1073,7 +1003,7 @@
  *--------------------------------------------------------------------------*/
 
 braid_Int
-braid_SetFullRNormRes(braid_Core          core, 
+braid_SetFullRNormRes(braid_Core          core,
                       braid_PtFcnResidual residual)
 {
    _braid_CoreElt(core, full_rnorm_res) = residual;
@@ -1087,18 +1017,18 @@
 braid_Int
 braid_SetTimeGrid(braid_Core          core,
                   braid_PtFcnTimeGrid tgrid
-                  )
+   )
 {
    _braid_CoreElt(core, tgrid) = tgrid;
-   
-   return _braid_error_flag;
-}
-
-/*--------------------------------------------------------------------------
- *--------------------------------------------------------------------------*/
-
-braid_Int
-braid_SetSpatialCoarsen(braid_Core          core, 
+
+   return _braid_error_flag;
+}
+
+/*--------------------------------------------------------------------------
+ *--------------------------------------------------------------------------*/
+
+braid_Int
+braid_SetSpatialCoarsen(braid_Core          core,
                         braid_PtFcnSCoarsen scoarsen)
 {
    _braid_CoreElt(core, scoarsen) = scoarsen;
@@ -1144,7 +1074,7 @@
 {
    *niter_ptr =  _braid_CoreElt(core, niter);
    return _braid_error_flag;
-} 
+}
 
 /*--------------------------------------------------------------------------
  *--------------------------------------------------------------------------*/
@@ -1156,10 +1086,10 @@
 {
    braid_Real  *rnorms_all = _braid_CoreElt(core, rnorms);
    braid_Int    rnorms_len = _braid_CoreElt(core, niter) + 1;
-   
+
    _braid_GetNEntries(rnorms_all, rnorms_len, nrequest_ptr, rnorms);
    return _braid_error_flag;
-} 
+}
 
 /*--------------------------------------------------------------------------
  *--------------------------------------------------------------------------*/
@@ -1186,8 +1116,8 @@
    braid_Real stol, tol, rnorm, rnorm0, old_fine_tolx;
    braid_Int level;
    braid_Real l_rnorm, l_ltol, l_ttol, l_tol;
-   braid_Real *rnorms = (braid_Real *) malloc( 2*sizeof(braid_Real) ); 
-   
+   braid_Real *rnorms = (braid_Real *) malloc( 2*sizeof(braid_Real) );
+
    braid_StepStatusGetTol(status, &tol);
    braid_StepStatusGetLevel(status, &level);
    braid_StepStatusGetOldFineTolx(status, &old_fine_tolx);
@@ -1209,7 +1139,7 @@
    else{
       rnorm = rnorms[1];
    }
- 
+
 
    if ( (level > 0) || (nrequest == 0) || (rnorm0 == -1.0) )
    {
@@ -1225,7 +1155,7 @@
       l_tol   = -log10(tol / rnorm0);
       l_ltol  = -log10(loose_tol);
       l_ttol  = -log10(tight_tol);
-         
+
       if ( l_rnorm >= (7.0/8.0)*l_tol )
       {
          /* Close to convergence, return tight_tol */
@@ -1244,25 +1174,25 @@
          }
       }
    }
-   
+
    if (level == 0)
    {
       /* Store this fine grid tolerance */
       braid_StepStatusSetOldFineTolx(status, (*tol_ptr));
-      
+
       /* If we've reached the "tight tolerance", then indicate to Braid that we can halt */
       if ( *tol_ptr == tight_tol )
       {
-        braid_StepStatusSetTightFineTolx(status, 1); 
+         braid_StepStatusSetTightFineTolx(status, 1);
       }
       else
       {
-        braid_StepStatusSetTightFineTolx(status, 0); 
+         braid_StepStatusSetTightFineTolx(status, 0);
       }
    }
 
    free(rnorms);
-    /* printf( "lev: %d, accuracy: %1.2e, nreq: %d, rnorm: %1.2e, rnorm0: %1.2e, loose: %1.2e, tight: %1.2e, old: %1.2e, braid_tol: %1.2e \n", level, *tol_ptr, nrequest, rnorm, rnorm0, loose_tol, tight_tol, old_fine_tolx, tol); */
+   /* printf( "lev: %d, accuracy: %1.2e, nreq: %d, rnorm: %1.2e, rnorm0: %1.2e, loose: %1.2e, tight: %1.2e, old: %1.2e, braid_tol: %1.2e \n", level, *tol_ptr, nrequest, rnorm, rnorm0, loose_tol, tight_tol, old_fine_tolx, tol); */
    return _braid_error_flag;
 }
 
@@ -1282,83 +1212,83 @@
 }
 
 /**----------------------------------------------------------------------------
- * Adjoint  
+ * Adjoint
  *-----------------------------------------------------------------------------*/
 
 braid_Int
-braid_SetTStartObjective(braid_Core core, 
-                           braid_Real tstart_obj)
+braid_SetTStartObjective(braid_Core core,
+                         braid_Real tstart_obj)
 {
    if ( !(_braid_CoreElt(core, adjoint)))
    {
       return _braid_error_flag;
-   }  
+   }
 
    _braid_CoreElt(core, optim->tstart_obj) = tstart_obj;
-   
+
    /* Sanity check */
    if ( tstart_obj < _braid_CoreElt(core, tstart) )
    {
-     _braid_printf("\n  Braid: WARNING: tstart_objective < tstart ! Using default tstart now.\n\n");
-     _braid_CoreElt(core, optim->tstart_obj) = _braid_CoreElt(core, tstart);
-   }
- 
-   return _braid_error_flag;
-}
-
-/*--------------------------------------------------------------------------
- *--------------------------------------------------------------------------*/
-
-braid_Int
-braid_SetTStopObjective(braid_Core core, 
-                          braid_Real tstop_obj)
+      _braid_printf("\n  Braid: WARNING: tstart_objective < tstart ! Using default tstart now.\n\n");
+      _braid_CoreElt(core, optim->tstart_obj) = _braid_CoreElt(core, tstart);
+   }
+
+   return _braid_error_flag;
+}
+
+/*--------------------------------------------------------------------------
+ *--------------------------------------------------------------------------*/
+
+braid_Int
+braid_SetTStopObjective(braid_Core core,
+                        braid_Real tstop_obj)
 {
    if ( !(_braid_CoreElt(core, adjoint)) )
    {
       return _braid_error_flag;
-   }  
+   }
 
    _braid_CoreElt(core, optim->tstop_obj) = tstop_obj;
-   
+
    /* Sanity check */
    if ( tstop_obj > _braid_CoreElt(core, tstop) )
    {
-     _braid_printf("\n  Braid: WARNING: tstop_objective > tstop ! Using default tstop now.\n\n");
-     _braid_CoreElt(core, optim->tstop_obj) = _braid_CoreElt(core, tstop);
-   }
-
-
-  return _braid_error_flag;
-}
-
-/*--------------------------------------------------------------------------
- *--------------------------------------------------------------------------*/
-
-braid_Int
-braid_SetPostprocessObjective(braid_Core                      core,     
+      _braid_printf("\n  Braid: WARNING: tstop_objective > tstop ! Using default tstop now.\n\n");
+      _braid_CoreElt(core, optim->tstop_obj) = _braid_CoreElt(core, tstop);
+   }
+
+
+   return _braid_error_flag;
+}
+
+/*--------------------------------------------------------------------------
+ *--------------------------------------------------------------------------*/
+
+braid_Int
+braid_SetPostprocessObjective(braid_Core                      core,
                               braid_PtFcnPostprocessObjective post_fcn )
 {
-    if ( !(_braid_CoreElt(core, adjoint)) )
+   if ( !(_braid_CoreElt(core, adjoint)) )
    {
       return _braid_error_flag;
-   }  
+   }
 
    _braid_CoreElt(core, postprocess_obj) = post_fcn;
 
    return _braid_error_flag;
-}                            
-
-/*--------------------------------------------------------------------------
- *--------------------------------------------------------------------------*/
-
-braid_Int
-braid_SetPostprocessObjective_diff(braid_Core                           core,         
+}
+
+/*--------------------------------------------------------------------------
+ *--------------------------------------------------------------------------*/
+
+braid_Int
+braid_SetPostprocessObjective_diff(braid_Core                           core,
                                    braid_PtFcnPostprocessObjective_diff post_fcn_diff )
 {
    if ( !(_braid_CoreElt(core, adjoint)) )
    {
       return _braid_error_flag;
-   }  
+   }
 
    _braid_CoreElt(core, postprocess_obj_diff) = post_fcn_diff;
    return _braid_error_flag;
@@ -1368,13 +1298,13 @@
  *--------------------------------------------------------------------------*/
 
 braid_Int
-braid_SetAbsTolAdjoint(braid_Core core, 
+braid_SetAbsTolAdjoint(braid_Core core,
                        braid_Real tol_adj)
 {
    if ( !(_braid_CoreElt(core, adjoint)) )
    {
       return _braid_error_flag;
-   }  
+   }
 
    _braid_CoreElt(core, optim)->tol_adj  = tol_adj;
    _braid_CoreElt(core, optim)->rtol_adj = 0;
@@ -1386,13 +1316,13 @@
  *--------------------------------------------------------------------------*/
 
 braid_Int
-braid_SetRelTolAdjoint(braid_Core core, 
+braid_SetRelTolAdjoint(braid_Core core,
                        braid_Real tol_adj)
 {
    if ( !(_braid_CoreElt(core, adjoint)) )
    {
       return _braid_error_flag;
-   }  
+   }
 
    _braid_CoreElt(core, optim)->tol_adj  = tol_adj;
    _braid_CoreElt(core, optim)->rtol_adj = 1;
@@ -1404,20 +1334,20 @@
  *--------------------------------------------------------------------------*/
 
 braid_Int
-braid_GetObjective(braid_Core  core,          
+braid_GetObjective(braid_Core  core,
                    braid_Real *objective_ptr )
 {
    if ( !(_braid_CoreElt(core, adjoint)) )
    {
       *objective_ptr = 0.0;
-   }  
+   }
    else
    {
       *objective_ptr = _braid_CoreElt(core, optim)->objective;
    }
 
    return _braid_error_flag;
-}                
+}
 
 /*--------------------------------------------------------------------------
  *--------------------------------------------------------------------------*/
@@ -1429,24 +1359,24 @@
    if ( !(_braid_CoreElt(core, adjoint)) )
    {
       return _braid_error_flag;
-   }  
-
-   _braid_CoreElt(core, obj_only) = boolean; 
-
-   return _braid_error_flag;
-}
-
-/*--------------------------------------------------------------------------
- *--------------------------------------------------------------------------*/
-
-braid_Int
-braid_GetRNormAdjoint(braid_Core  core,  
+   }
+
+   _braid_CoreElt(core, obj_only) = boolean;
+
+   return _braid_error_flag;
+}
+
+/*--------------------------------------------------------------------------
+ *--------------------------------------------------------------------------*/
+
+braid_Int
+braid_GetRNormAdjoint(braid_Core  core,
                       braid_Real  *rnorm_adj)
 {
    if ( !(_braid_CoreElt(core, adjoint)) )
    {
       return _braid_error_flag;
-   }  
+   }
 
    *rnorm_adj = _braid_CoreElt(core, optim)->rnorm_adj;
 
@@ -1457,11 +1387,11 @@
  *--------------------------------------------------------------------------*/
 
 braid_Int
-braid_GetMyID(braid_Core core, 
+braid_GetMyID(braid_Core core,
               braid_Int *myid_ptr)
 {
    *myid_ptr = _braid_CoreElt(core, myid);
-    
+
    return _braid_error_flag;
 }
 
@@ -1469,8 +1399,8 @@
  *--------------------------------------------------------------------------*/
 
 static unsigned long int _braid_rand_next = 1;
-braid_Int 
-braid_Rand(void) 
+braid_Int
+braid_Rand(void)
 {
    _braid_rand_next = _braid_rand_next * 1103515245 + 12345;
    return (unsigned int) (_braid_rand_next/65536) % braid_RAND_MAX;
@@ -1486,4 +1416,4 @@
    _braid_CoreElt(core, nchunks) = nchunks;
 
    return _braid_error_flag;
-}              +}