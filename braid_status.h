--- conflicted
+++ resolved
@@ -73,19 +73,8 @@
 #define braid_ASCaller_FAccess   3
 typedef struct _braid_AccessStatus_struct
 {
-<<<<<<< HEAD
-   braid_Real    t;            /**< current time */
-   braid_Int     istop;        /**< time point index value corresponding to t on the global time grid */
-   braid_Int     iter;         /**< XBraid iteration number */
-   braid_Int     level;        /**< current level in XBraid*/
-   braid_Int     nrefine;      /**< number of refinements done */
-   braid_Int     gupper;       /**< global size of the fine grid */
-   braid_Real    rnorm;        /**< residual norm */
-   braid_Int     done;         /**< boolean describing whether XBraid has finished */
-   braid_Int     wrapper_test; /**< boolean describing whether this call is only a wrapper test */
-   braid_Int     caller;       /**< from which function are we accessing the vector */
-=======
    braid_Real    t;                /**< current time */
+   braid_Int     istop;            /**< time point index value corresponding to t on the global time grid */
    braid_Int     iter;             /**< XBraid iteration number */
    braid_Int     level;            /**< current level in XBraid*/
    braid_Int     nrefine;          /**< number of refinements done */
@@ -94,8 +83,6 @@
    braid_Int     done;             /**< boolean describing whether XBraid has finished */
    braid_Int     wrapper_test;     /**< boolean describing whether this call is only a wrapper test */
    braid_Int     calling_function; /**< from which function are we accessing the vector */
->>>>>>> 191d1664
-
 } _braid_AccessStatus;
 
 
@@ -204,20 +191,8 @@
  * Initialize a braid_AccessStatus structure  
  **/
 braid_Int
-<<<<<<< HEAD
-_braid_AccessStatusInit(braid_Real          t,           /**< current time */
-                        braid_Int           istop,       /**< time point index value corresponding to t on the global time grid */
-                        braid_Real          rnorm,       /**< current residual norm in XBraid */
-                        braid_Int           iter,        /**< current iteration in XBraid*/
-                        braid_Int           level,       /**< current level in XBraid */
-                        braid_Int           nrefine,     /**< number of refinements done */
-                        braid_Int           gupper,      /**< global size of the fine grid */
-                        braid_Int           done,        /**< boolean describing whether XBraid has finished */
-                        braid_Int           wrapper_test,/**< boolean describing whether this call is only a wrapper test */
-                        braid_Int           caller,      /**< from which function are we accessing the vector */
-                        braid_AccessStatus  status       /**< structure to initialize */
-=======
 _braid_AccessStatusInit(braid_Real          t,                /**< current time */
+                        braid_Int           istop,            /**< time point index value corresponding to t on the global time grid */
                         braid_Real          rnorm,            /**< current residual norm in XBraid */
                         braid_Int           iter,             /**< current iteration in XBraid*/
                         braid_Int           level,            /**< current level in XBraid */
@@ -227,7 +202,6 @@
                         braid_Int           wrapper_test,     /**< boolean describing whether this call is only a wrapper test */
                         braid_Int           calling_function, /**< from which function are we accessing the vector */
                         braid_AccessStatus  status            /**< structure to initialize */
->>>>>>> 191d1664
                         );
 
 /**
