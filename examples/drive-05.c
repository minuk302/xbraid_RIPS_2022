--- conflicted
+++ resolved
@@ -3012,12 +3012,8 @@
    output_files        = 0;
    output_vis          = 0;
    print_level         = 1;
-<<<<<<< HEAD
-   write_level         = 0;
+   write_level         = 1;
    run_wrapper_tests   = 0;
-=======
-   write_level         = 1;
->>>>>>> 50e03647
 
    MPI_Comm_rank( comm, &myid );
    MPI_Comm_size( comm, &num_procs );
